# Miniproject for BIOENG-456: Controlling behavior in animals and robots

<<<<<<< HEAD
Welcome to the Miniproject for BIOENG-456!
=======
Extra things to install

* `pynput`
>>>>>>> bf0e3538
<|MERGE_RESOLUTION|>--- conflicted
+++ resolved
@@ -1,9 +1,7 @@
 # Miniproject for BIOENG-456: Controlling behavior in animals and robots
 
-<<<<<<< HEAD
 Welcome to the Miniproject for BIOENG-456!
-=======
+
 Extra things to install
 
-* `pynput`
->>>>>>> bf0e3538
+* `pynput`